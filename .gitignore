--- conflicted
+++ resolved
@@ -10,13 +10,8 @@
 /checkpoints
 /dist
 /outputs
-<<<<<<< HEAD
 /checkpoints
 __pycache__
 /dist
 /src
-build
-=======
-/build
-/src
->>>>>>> 45c443b3
+/build