--- conflicted
+++ resolved
@@ -6,13 +6,12 @@
 
 **June 22, 2023**
 
-<<<<<<< HEAD
+
 - We are releasing two new diffusion models:
   - `SD-XL 0.9-base`: The base model was trained on a variety of aspect ratios on images with resolution 1024^2. The base model uses [OpenCLIP-ViT/G](https://github.com/mlfoundations/open_clip) and [CLIP-ViT/L](https://github.com/openai/CLIP/tree/main) for text encoding whereas the refiner model only uses the OpenCLIP model.
   - `SD-XL 0.9-refiner`: The refiner has been trained to denoise small noise levels of high quality data and as such is not expected to work as a text-to-image model; instead, it should only be used as an image-to-image model.
-=======
-- We are releasing two new diffusion models for research: SD-XL 0.9-base and SD-XL 0.9-refiner. The refiner has been trained to denoise small noise levels of high quality data and as such is not expected to work as a text-to-image model; instead, it should only be used as an image-to-image model. The base model was trained on a variety of aspect ratios on images with resolution 1024^2. The base model uses [OpenCLIP-ViT/G](https://github.com/mlfoundations/open_clip) and [CLIP-ViT/L](https://github.com/openai/CLIP/tree/main) for text encoding whereas the refiner model only uses the OpenCLIP model. **We plan to do a full release soon (July).** 
->>>>>>> 0fad15b7
+
+**We plan to do a full release soon (July).** 
 
 ## The codebase
 
@@ -138,11 +137,7 @@
 python main.py --base configs/example_training/toy/mnist_cond.yaml
 ```
 
-<<<<<<< HEAD
-**NOTE 1:** Using the non-toy-dataset configs `configs/example_training/imagenet-f8_cond.yaml`, `configs/example_training/txt2img-clipl.yaml` and `configs/example_training/txt2img-clipl-legacy-ucg-training.yaml` for training will require edits depdending on the used dataset (which is expected to stored in tar-file in the [webdataset-format](https://github.com/webdataset/webdataset)). To find the parts which have to be adapted, search for comments conaining `USER:` in the respective config.
-=======
 **NOTE 1:** Using the non-toy-dataset configs `configs/example_training/imagenet-f8_cond.yaml`, `configs/example_training/txt2img-clipl.yaml` and `configs/example_training/txt2img-clipl-legacy-ucg-training.yaml` for training will require edits depdending on the used dataset (which is expected to stored in tar-file in the [webdataset-format](https://github.com/webdataset/webdataset)). To find the parts which have to be adapted, search for comments containing `USER:` in the respective config.  
->>>>>>> 0fad15b7
 
 **NOTE 2:** This repository supports both `pytorch1.13` and `pytorch2`for training generative models. However for autoencoder training as e.g. in `configs/example_training/autoencoder/kl-f4/imagenet-attnfree-logvar.yaml`, only `pytorch1.13` is supported.
 
@@ -188,10 +183,5 @@
 example = {"jpg": x,  # this is a tensor -1...1 chw
            "txt": "a beautiful image"}
 ```
-<<<<<<< HEAD
 
-where we expect images in -1...1, channel-first format.
-=======
-  
-where we expect images in -1...1, channel-first format.
->>>>>>> 0fad15b7
+where we expect images in -1...1, channel-first format.